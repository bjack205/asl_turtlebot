#!/usr/bin/env python

import rospy
from gazebo_msgs.msg import ModelStates
from std_msgs.msg import Float32MultiArray, String

from geometry_msgs.msg import Twist, PoseArray, Pose2D, PoseStamped
from asl_turtlebot.msg import DetectedObject
import tf
import math
from enum import Enum
import numpy as np
import time

# threshold at which we consider the robot at a location
POS_EPS = .1
THETA_EPS = .3

# time to stop at a stop sign
STOP_TIME = 3

# minimum distance from a stop sign to obey it
STOP_MIN_DIST = 20  # cm

# time taken to cross an intersection
CROSSING_TIME = 10

ANIMAL_DROPOFF_WAIT = 1

def angdiff(ang1, ang2):
    temp = np.abs(ang1 - ang2)
    if temp > np.pi:
        temp = 2*np.pi - temp
    temp = temp % (2*np.pi)
    return temp

def average_angles(ang1, ang2):
    ang1 += np.pi
    ang2 += np.pi
    ang1 %= 2*np.pi
    ang2 %= 2*np.pi
    avg = (ang1 + ang2) / 2
    return (avg - np.pi) % (2*np.pi)


# state machine modes, not all implemented
class Mode(Enum):
    EXPLORE = 1
    GO_TO_STATION = 2
    WAIT_FOR_RESCUERS = 3
    GO_TO_ANIMAL = 4
    ANIMAL_DROPOFF = 5
    TASK_COMPLETE = 6
    STOP = 7
    CROSS = 8
    MANUAL = 9
    # SIM
    IDLE = 10
    NAV = 11

class Supervisor:
    """ the state machine of the turtlebot """

    def __init__(self):
        rospy.init_node('turtlebot_supervisor', anonymous=True)

        # current pose
        self.x = 0
        self.y = 0
        self.theta = 0

        # pose goal
        self.x_g = 0
        self.y_g = 0
        self.theta_g = 0

        # current mode
        #self.mode = Mode.EXPLORE
        # for simulator
        self.mode = Mode.EXPLORE
        self.last_mode_printed = None

        # mission stuff (0.851, 0.308, 3.133), (0.318, 1.483, 1.681), (1.150, 2.791, -0.001), 
        self.station_location = (3.372, 1.698, -1.538)
        self.explore_location = [(3.373, 1.508, -1.619), (3.414, 2.645, -1.585), (3.380, 1.013, -1.536), (2.328, 0.288, -3.093)]
        self.explore_index = 0
        self.animal_location = [(2.346, 1.519, 1.517), (2.454, 2.747, 3.119), (3.371, 2.731, -0.001), (3.372, 1.698, -1.538)]
        self.animal_index = 0

        self.rescuers_on = False
<<<<<<< HEAD
        self.is_crossing = False  # Flag if it passing a stop sign
=======
        self.done_crossing = True
        self.cross_time = 0
>>>>>>> d134e0e3

        # new vars
        self.timer = rospy.Time()
        self.laser_ranges = 0
        self.laser_inc = 0
        self.next_mode = self.mode
        # rospy.Subscriber('/scan', LaserScan, self.scan_callback)

        # detections
        self.detections = {}  # dictionary of name ("cat", "dog", "stop_sign")
                              # returns a list of current detections in the world framex
        
        # stop signs
        self.signs_detected = 0
        self.sign_locations = []
        self.detection_threshold_dist = 15  # cm
        self.sign_stop_distance = 10  # Distance to esimated stop sign to stop (cm)
        self.sign_stop_angle = np.radians(90)  # Angle difference to stop sign to stop (rad)
        
        # Set up subscribers
        rospy.Subscriber('/detector/stop_sign', DetectedObject, self.stop_sign_detected_callback)
        rospy.Subscriber('/detector/cat', DetectedObject, self.animal_detected_callback)
<<<<<<< HEAD
        rospy.Subscriber('/detector/dog', DetectedObject, self.animal_detected_callback)
        rospy.Subscriber('/explore_info', ExploreInfo, self.explore_callback)
        rospy.Subscriber('/rescue_info', RescueInfo, self.rescue_callback)
        rospy.Subscriber('/rescue_on', String, self.rescue_on_callback)
=======
>>>>>>> d134e0e3
        
        # For Simulation
        rospy.Subscriber('/move_base_simple/goal', PoseStamped, self.rviz_goal_callback)
        
        # For Simulation
        self.nav_goal_publisher = rospy.Publisher('/cmd_nav', Pose2D, queue_size=10)
        self.cmd_vel_publisher = rospy.Publisher('/cmd_vel', Twist, queue_size=10)

        # TF listener
        self.trans_listener = tf.TransformListener() # tf transform listener
        self.tf_broadcast = tf.TransformBroadcaster()

    def animal_detected_callback(self, msg):
<<<<<<< HEAD
        self.object_detected(msg)
        
    def explore_callback(self):
        pass

    def rescue_callback(self):
        pass

    def rescue_on_callback(self):
        pass
        
    def print_pose(self):
        rospy.loginfo("Current Pose: x=%f.2, y=%f.2, th=%f.2"
                      % (self.x, self.y,  math.degrees(self.theta)))

    def print_goal(self):
        rospy.loginfo("Commanded Pose: x=%f.2, y=%f.2, th=%f.2"
                      % (x_g, y_g,  math.degrees(theta_g)))
=======
        dist = msg.distance
        conf = msg.confidence
        theta = (msg.thetaleft + msg.thetaright) / 2
        theta = theta % 360
        
    def scan_callback(self, msg):
        self.laser_ranges = msg.ranges
        self.laser_inc = msg.angle_increment
>>>>>>> d134e0e3

    def matches_detection(self, loc_list, location):
        distance = np.linalg.norm(np.array(loc_list) - location, axis=-1)
        min_dist = np.min(distance)
        if min_dist < self.detection_threshold_dist:
            min_ind = np.argmin(distance)
        else:
            min_ind = -1
        return min_ind

    def detection_in_world(self, rho, theta):
        x_robot = rho*np.cos(theta)
        y_robot = rho*np.sin(theta)
        
        self.tf_broadcast.sendTransform((x_robot/100., y_robot/100., 0),
                                        tf.transformations.quaternion_from_euler(0, 0, 0),
                                        rospy.Time.now(),
                                        "stop_sign",
                                        "/base_footprint")
        
        x_world = x_robot*np.cos(self.theta) - y_robot*np.sin(self.theta) + self.x
        y_world = y_robot*np.cos(self.theta) + x_robot*np.sin(self.theta) + self.y
        theta_world = self.theta  # Estimate orientation of object as that of the robot
        return x_world, y_world, theta_world

    def object_detected(self, msg):
        # Get info from message
        name = msg.name
        dist = msg.distance
        conf = msg.confidence
        theta = average_angles(msg.thetaleft, msg.thetaright)
        
        # Estimate position in world
        pose_world = self.detection_in_world(dist, theta)
        
        # Match with previous detections
        if name in self.detections:  # check if in dictionary
            min_ind = self.matches_detection(self.detections[name], pose_world)
        else:
            print("Create detections list " + name)
            self.detections[name] = []  # add to list
            min_ind = -1
        if min_ind >= 0:  # detected previously
            previous_location = self.detections[name][min_ind]
            # TODO: Replace this with EKF?
            updated_location = [(pose_world[0] + previous_location[0]) / 2.0,
                                (pose_world[1] + previous_location[1]) / 2.0,
                                average_angles(pose_world[2], previous_location[2])]
            self.detections[name][min_ind] = updated_location
        else:  # add new detection
            self.detections[name].append(pose_world)

    def publish_detections(self):
        for name, detections in self.detections.iteritems():
            for i, detection in enumerate(detections):
                self.tf_broadcast.sendTransform(
                    (detection[0]/100, detection[1]/100, 0),
                    tf.transformations.quaternion_from_euler(0, 0, detection[2]),
                    rospy.Time.now(),
                    name + "_" + str(i),
                    "/map")

    def stop_sign_detected_callback(self, msg):
        """ callback for when the detector has found a stop sign. Note that
        a distance of 0 can mean that the lidar did not pickup the stop sign at all
        so you shouldn't necessarily stop then """
        self.object_detected(msg)
        
        ### YOUR CODE HERE ###
        obj_class = msg.name
        conf = msg.confidence
        dist = msg.distance
        # print(dist, conf)
        
        if (time.time()-self.cross_time > CROSSING_TIME):
            self.done_crossing = True
        
        if obj_class == "stop_sign" and dist < STOP_MIN_DIST and dist > 1 and self.mode == Mode.NAV and self.done_crossing == True:
            self.done_crossing = False
            self.mode = Mode.STOP

    def close_to_stopsign(self):
        for idx, sign in enumerate(self.detections['stop_sign']):
            dist = self.sqrt((self.x - sign[0])**2 + (self.y - sign[1])**2)
            dtheta = angdiff(self.theta, sign[2])
            if dist < self.sign_stop_distance and \
               dtheta < self.sign_stop_angle and \
               not self.is_crossing:
                return idx
        return -1

    def rviz_goal_callback(self, msg):
        """ callback for a pose goal sent through rviz """

        self.x_g = msg.pose.position.x
        self.y_g = msg.pose.position.y
        rotation = [msg.pose.orientation.x, msg.pose.orientation.y, msg.pose.orientation.z, msg.pose.orientation.w]
        euler = tf.transformations.euler_from_quaternion(rotation)
        self.theta_g = euler[2]

        #self.mode = Mode.NAV
        self.mode = Mode.EXPLORE
    
    def stop_sign_detected_callback_theirs(self, msg):
        """ callback for when the detector has found a stop sign. Note that
        a distance of 0 can mean that the lidar did not pickup the stop sign at all """

        # distance of the stop sign
        dist = msg.distance

        # if close enough and in nav mode, stop
        if dist > 0 and dist < STOP_MIN_DIST and self.mode == Mode.NAV and self.crossing == 0:
            self.mode = Mode.STOP
        

<<<<<<< HEAD
    def go_to_pose(self):
        """ sends the current desired pose to the pose controller """
        pose_g_msg = Pose2D()
        pose_g_msg.x = self.x_g
        pose_g_msg.y = self.y_g
        pose_g_msg.theta = self.theta_g

        self.pose_goal_publisher.publish(pose_g_msg)

=======
>>>>>>> d134e0e3
    def nav_to_pose(self):
        """ sends the current desired pose to the naviagtor """
        nav_g_msg = Pose2D()
        nav_g_msg.x = self.x_g
        nav_g_msg.y = self.y_g
        nav_g_msg.theta = self.theta_g

        self.nav_goal_publisher.publish(nav_g_msg)

    def stay_idle(self):
        """ sends zero velocity to stay put """
        vel_g_msg = Twist()
        self.cmd_vel_publisher.publish(vel_g_msg)

    def close_to(self, x, y, theta):
        """ checks if the robot is at a pose within some threshold """
        return (abs(x-self.x)<POS_EPS and abs(y-self.y)<POS_EPS and abs(theta-self.theta)<THETA_EPS)
<<<<<<< HEAD

    def close_to_goal(self):
        """ checks if the robot is at a pose within some threshold """
        return abs(self.cur_goal[0]-self.x)<POS_EPS and  abs(self.cur_goal[1]-self.y)<POS_EPS

    def go_to_goal(self):
        pose_g_msg = Pose2D()
        pose_g_msg.x = self.cur_goal[0]
        pose_g_msg.y = self.cur_goal[1]

    def init_stop_sign(self):
        """ initiates a stop sign maneuver """

        pose_g_msg = Pose2D()
        pose_g_msg.x = self.cur_goal[0]
        pose_g_msg.y = self.cur_goal[1]
        pose_g_msg.theta = self.cur_goal[2]
        self.stop_sign_start = rospy.get_rostime()
        if not self.mode == Mode.STOP:
            self.prev_mode = self.mode
        else:
            self.prev_mode = Mode.EXPLORE
        self.mode = Mode.STOP

    def has_stopped(self):
        """ checks if stop sign maneuver is over """
        return (self.mode == Mode.STOP and (rospy.get_rostime()-self.stop_sign_start)>rospy.Duration.from_sec(STOP_TIME))

    def init_crossing(self):
        """ initiates an intersection crossing maneuver """
        self.cross_start = rospy.get_rostime()
        self.is_crossing = True
        # self.mode = Mode.CROSS 

    def has_crossed(self):
        """ checks if crossing maneuver is over """
        if self.is_crossing and \
           (rospy.get_rostime() - self.cross_start) > rospy.Duration.from_sec(CROSSING_TIME):
            self.is_crossing = False
            return True
        return False

    def update_pose(self):
        try:
            trans, rot = self.tf_listener.lookupTransform("/map",
                                                          "/base_footprint",
                                                          rospy.Time(0))
            self.x = trans[0]
            self.y = trans[1]
            _, _, self.theta = tf.transformations.euler_from_quaternion(rot)
        except (tf.LookupException, tf.ConnectivityException, tf.ExtrapolationException):
            pass
=======
>>>>>>> d134e0e3

    def loop(self):
        """ the main loop of the robot. At each iteration, depending on its
        mode (i.e. the finite state machine's state), it takes appropriate
        actions. This function shouldn't return anything """
        self.publish_detections()
        
              
        try:
            (translation, rotation) = self.trans_listener.lookupTransform('/map', '/base_footprint', rospy.Time(0))
            self.x_prev = self.x
            self.y_prev = self.y
            self.theta_prev = self.theta
            
            self.x = translation[0]
            self.y = translation[1]
            euler = tf.transformations.euler_from_quaternion(rotation)
            self.theta = euler[2]
        except (tf.LookupException, tf.ConnectivityException, tf.ExtrapolationException):
            pass
            
        rospy.loginfo("Current Pose: (%f, %f, %f)", self.x, self.y, self.theta)
        rospy.loginfo("Current Goal: (%f, %f, %f)", self.x_g, self.y_g, self.theta_g)           
        

        # logs the current mode
        if not(self.last_mode_printed == self.mode):
            rospy.loginfo("Current Mode: %s", self.mode)
            self.last_mode_printed = self.mode
<<<<<<< HEAD

        if self.close_to_stopsign():
            self.init_stop_sign()

        self.has_crossed()

=======
        
>>>>>>> d134e0e3
        # checks wich mode it is in and acts accordingly
        if self.mode == Mode.TASK_COMPLETE:
            # not doing anything
            rospy.loginfo("Task Complete!!!")
            pass

        # sim modes  
        elif self.mode == Mode.IDLE:
            # send zero velocity
            self.stay_idle()
<<<<<<< HEAD

=======
            self.mode = self.next_mode
            
>>>>>>> d134e0e3
        elif self.mode == Mode.NAV:
            if self.close_to(self.x_g,self.y_g,self.theta_g):
                self.mode = Mode.IDLE
            else:
                self.nav_to_pose()

        elif self.mode == Mode.EXPLORE:
            # moving towards a desired pose
<<<<<<< HEAD
            self.mode == Mode.MANUAL  # For now

        elif self.mode == Mode.GO_TO_STATION:
            self.cur_goal = self.station_location
            if self.close_to_goal():
                self.mode = Mode.WAIT_FOR_RESCUERS
            else:
                self.nav_to_pose()
=======
            self.x_g, self.y_g, self.theta_g = self.explore_location[self.explore_index]
            rospy.loginfo("Exploring location: %d", self.explore_index)
            self.explore_index += 1
            self.next_mode = self.mode
            if self.explore_index == len(self.explore_location):
                self.next_mode = Mode.GO_TO_STATION
            self.mode = Mode.NAV
            

        elif self.mode == Mode.GO_TO_STATION:
            self.x_g, self.y_g, self.theta_g = self.station_location
            self.next_mode = Mode.WAIT_FOR_RESCUERS
            self.mode = Mode.NAV
>>>>>>> d134e0e3

        elif self.mode == Mode.WAIT_FOR_RESCUERS:
            #self.rescue_pub.publish("Waiting for rescuers")
            rospy.loginfo("Waiting for rescuers")
            time.sleep(10)
            rospy.loginfo("Done Waiting for rescuers")
            self.mode = Mode.GO_TO_ANIMAL
            

        elif self.mode == Mode.GO_TO_ANIMAL:
            self.x_g, self.y_g, self.theta_g = self.animal_location[self.animal_index]
            rospy.loginfo("Rescuing animal: %d", self.animal_index)
            self.animal_index += 1
            self.next_mode = self.mode
            
            if self.animal_index == len(self.animal_location):
                self.next_mode = Mode.TASK_COMPLETE
                
            self.mode = Mode.NAV
                
        elif self.mode == Mode.STOP:
            # at a stop sign
<<<<<<< HEAD
            if self.has_stopped():
                self.init_crossing()

        elif self.mode == Mode.CROSS:
            # crossing an intersection
            self.go_to_goal()
            t_elapse = rospy.get_time() - self.timer
            if t_elapse > CROSSING_TIME:
                self.mode = self.prev_mode
=======
            self.stay_idle()
            time.sleep(STOP_TIME)
            self.cross_time = time.time()
            self.mode = Mode.NAV
>>>>>>> d134e0e3
        else:
            raise Exception('This mode is not supported: %s'
                % str(self.mode))

    def run(self):
        rate = rospy.Rate(10) # 10 Hz
        while not rospy.is_shutdown():
            self.loop()
            rate.sleep()


if __name__ == '__main__':
    sup = Supervisor()
    sup.run()<|MERGE_RESOLUTION|>--- conflicted
+++ resolved
@@ -88,12 +88,10 @@
         self.animal_index = 0
 
         self.rescuers_on = False
-<<<<<<< HEAD
         self.is_crossing = False  # Flag if it passing a stop sign
-=======
-        self.done_crossing = True
-        self.cross_time = 0
->>>>>>> d134e0e3
+
+        # self.done_crossing = True
+        # self.cross_time = 0
 
         # new vars
         self.timer = rospy.Time()
@@ -116,13 +114,8 @@
         # Set up subscribers
         rospy.Subscriber('/detector/stop_sign', DetectedObject, self.stop_sign_detected_callback)
         rospy.Subscriber('/detector/cat', DetectedObject, self.animal_detected_callback)
-<<<<<<< HEAD
         rospy.Subscriber('/detector/dog', DetectedObject, self.animal_detected_callback)
-        rospy.Subscriber('/explore_info', ExploreInfo, self.explore_callback)
-        rospy.Subscriber('/rescue_info', RescueInfo, self.rescue_callback)
         rospy.Subscriber('/rescue_on', String, self.rescue_on_callback)
-=======
->>>>>>> d134e0e3
         
         # For Simulation
         rospy.Subscriber('/move_base_simple/goal', PoseStamped, self.rviz_goal_callback)
@@ -135,16 +128,6 @@
         self.trans_listener = tf.TransformListener() # tf transform listener
         self.tf_broadcast = tf.TransformBroadcaster()
 
-    def animal_detected_callback(self, msg):
-<<<<<<< HEAD
-        self.object_detected(msg)
-        
-    def explore_callback(self):
-        pass
-
-    def rescue_callback(self):
-        pass
-
     def rescue_on_callback(self):
         pass
         
@@ -155,17 +138,11 @@
     def print_goal(self):
         rospy.loginfo("Commanded Pose: x=%f.2, y=%f.2, th=%f.2"
                       % (x_g, y_g,  math.degrees(theta_g)))
-=======
-        dist = msg.distance
-        conf = msg.confidence
-        theta = (msg.thetaleft + msg.thetaright) / 2
-        theta = theta % 360
-        
-    def scan_callback(self, msg):
-        self.laser_ranges = msg.ranges
-        self.laser_inc = msg.angle_increment
->>>>>>> d134e0e3
-
+
+    ###### DETECTION STUFF #########
+    def animal_detected_callback(self, msg):
+        self.object_detected(msg)
+        
     def matches_detection(self, loc_list, location):
         distance = np.linalg.norm(np.array(loc_list) - location, axis=-1)
         min_dist = np.min(distance)
@@ -179,11 +156,11 @@
         x_robot = rho*np.cos(theta)
         y_robot = rho*np.sin(theta)
         
-        self.tf_broadcast.sendTransform((x_robot/100., y_robot/100., 0),
-                                        tf.transformations.quaternion_from_euler(0, 0, 0),
-                                        rospy.Time.now(),
-                                        "stop_sign",
-                                        "/base_footprint")
+        # self.tf_broadcast.sendTransform((x_robot/100., y_robot/100., 0),
+        #                                 tf.transformations.quaternion_from_euler(0, 0, 0),
+        #                                 rospy.Time.now(),
+        #                                 "stop_sign",
+        #                                 "/base_footprint")
         
         x_world = x_robot*np.cos(self.theta) - y_robot*np.sin(self.theta) + self.x
         y_world = y_robot*np.cos(self.theta) + x_robot*np.sin(self.theta) + self.y
@@ -253,9 +230,10 @@
             if dist < self.sign_stop_distance and \
                dtheta < self.sign_stop_angle and \
                not self.is_crossing:
-                return idx
-        return -1
-
+                return True
+        return False
+
+    #### NAVIGATION ######
     def rviz_goal_callback(self, msg):
         """ callback for a pose goal sent through rviz """
 
@@ -268,30 +246,6 @@
         #self.mode = Mode.NAV
         self.mode = Mode.EXPLORE
     
-    def stop_sign_detected_callback_theirs(self, msg):
-        """ callback for when the detector has found a stop sign. Note that
-        a distance of 0 can mean that the lidar did not pickup the stop sign at all """
-
-        # distance of the stop sign
-        dist = msg.distance
-
-        # if close enough and in nav mode, stop
-        if dist > 0 and dist < STOP_MIN_DIST and self.mode == Mode.NAV and self.crossing == 0:
-            self.mode = Mode.STOP
-        
-
-<<<<<<< HEAD
-    def go_to_pose(self):
-        """ sends the current desired pose to the pose controller """
-        pose_g_msg = Pose2D()
-        pose_g_msg.x = self.x_g
-        pose_g_msg.y = self.y_g
-        pose_g_msg.theta = self.theta_g
-
-        self.pose_goal_publisher.publish(pose_g_msg)
-
-=======
->>>>>>> d134e0e3
     def nav_to_pose(self):
         """ sends the current desired pose to the naviagtor """
         nav_g_msg = Pose2D()
@@ -309,16 +263,6 @@
     def close_to(self, x, y, theta):
         """ checks if the robot is at a pose within some threshold """
         return (abs(x-self.x)<POS_EPS and abs(y-self.y)<POS_EPS and abs(theta-self.theta)<THETA_EPS)
-<<<<<<< HEAD
-
-    def close_to_goal(self):
-        """ checks if the robot is at a pose within some threshold """
-        return abs(self.cur_goal[0]-self.x)<POS_EPS and  abs(self.cur_goal[1]-self.y)<POS_EPS
-
-    def go_to_goal(self):
-        pose_g_msg = Pose2D()
-        pose_g_msg.x = self.cur_goal[0]
-        pose_g_msg.y = self.cur_goal[1]
 
     def init_stop_sign(self):
         """ initiates a stop sign maneuver """
@@ -342,7 +286,6 @@
         """ initiates an intersection crossing maneuver """
         self.cross_start = rospy.get_rostime()
         self.is_crossing = True
-        # self.mode = Mode.CROSS 
 
     def has_crossed(self):
         """ checks if crossing maneuver is over """
@@ -362,29 +305,14 @@
             _, _, self.theta = tf.transformations.euler_from_quaternion(rot)
         except (tf.LookupException, tf.ConnectivityException, tf.ExtrapolationException):
             pass
-=======
->>>>>>> d134e0e3
 
     def loop(self):
         """ the main loop of the robot. At each iteration, depending on its
         mode (i.e. the finite state machine's state), it takes appropriate
         actions. This function shouldn't return anything """
         self.publish_detections()
-        
-              
-        try:
-            (translation, rotation) = self.trans_listener.lookupTransform('/map', '/base_footprint', rospy.Time(0))
-            self.x_prev = self.x
-            self.y_prev = self.y
-            self.theta_prev = self.theta
-            
-            self.x = translation[0]
-            self.y = translation[1]
-            euler = tf.transformations.euler_from_quaternion(rotation)
-            self.theta = euler[2]
-        except (tf.LookupException, tf.ConnectivityException, tf.ExtrapolationException):
-            pass
-            
+        self.update_pose()
+                          
         rospy.loginfo("Current Pose: (%f, %f, %f)", self.x, self.y, self.theta)
         rospy.loginfo("Current Goal: (%f, %f, %f)", self.x_g, self.y_g, self.theta_g)           
         
@@ -393,16 +321,12 @@
         if not(self.last_mode_printed == self.mode):
             rospy.loginfo("Current Mode: %s", self.mode)
             self.last_mode_printed = self.mode
-<<<<<<< HEAD
 
         if self.close_to_stopsign():
             self.init_stop_sign()
 
         self.has_crossed()
 
-=======
-        
->>>>>>> d134e0e3
         # checks wich mode it is in and acts accordingly
         if self.mode == Mode.TASK_COMPLETE:
             # not doing anything
@@ -413,12 +337,8 @@
         elif self.mode == Mode.IDLE:
             # send zero velocity
             self.stay_idle()
-<<<<<<< HEAD
-
-=======
             self.mode = self.next_mode
             
->>>>>>> d134e0e3
         elif self.mode == Mode.NAV:
             if self.close_to(self.x_g,self.y_g,self.theta_g):
                 self.mode = Mode.IDLE
@@ -427,16 +347,6 @@
 
         elif self.mode == Mode.EXPLORE:
             # moving towards a desired pose
-<<<<<<< HEAD
-            self.mode == Mode.MANUAL  # For now
-
-        elif self.mode == Mode.GO_TO_STATION:
-            self.cur_goal = self.station_location
-            if self.close_to_goal():
-                self.mode = Mode.WAIT_FOR_RESCUERS
-            else:
-                self.nav_to_pose()
-=======
             self.x_g, self.y_g, self.theta_g = self.explore_location[self.explore_index]
             rospy.loginfo("Exploring location: %d", self.explore_index)
             self.explore_index += 1
@@ -450,7 +360,6 @@
             self.x_g, self.y_g, self.theta_g = self.station_location
             self.next_mode = Mode.WAIT_FOR_RESCUERS
             self.mode = Mode.NAV
->>>>>>> d134e0e3
 
         elif self.mode == Mode.WAIT_FOR_RESCUERS:
             #self.rescue_pub.publish("Waiting for rescuers")
@@ -458,7 +367,6 @@
             time.sleep(10)
             rospy.loginfo("Done Waiting for rescuers")
             self.mode = Mode.GO_TO_ANIMAL
-            
 
         elif self.mode == Mode.GO_TO_ANIMAL:
             self.x_g, self.y_g, self.theta_g = self.animal_location[self.animal_index]
@@ -472,23 +380,10 @@
             self.mode = Mode.NAV
                 
         elif self.mode == Mode.STOP:
-            # at a stop sign
-<<<<<<< HEAD
+            self.stay_idle()
             if self.has_stopped():
                 self.init_crossing()
-
-        elif self.mode == Mode.CROSS:
-            # crossing an intersection
-            self.go_to_goal()
-            t_elapse = rospy.get_time() - self.timer
-            if t_elapse > CROSSING_TIME:
-                self.mode = self.prev_mode
-=======
-            self.stay_idle()
-            time.sleep(STOP_TIME)
-            self.cross_time = time.time()
-            self.mode = Mode.NAV
->>>>>>> d134e0e3
+                self.mode = Mode.NAV
         else:
             raise Exception('This mode is not supported: %s'
                 % str(self.mode))
